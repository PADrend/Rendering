/*
	This file is part of the Rendering library.
	Copyright (C) 2007-2012 Benjamin Eikel <benjamin@eikel.org>
	Copyright (C) 2007-2014 Claudius Jähn <claudius@uni-paderborn.de>
	Copyright (C) 2007-2012 Ralf Petring <ralf@petring.net>
	Copyright (C) 2019-2020 Sascha Brandt <sascha@brandt.graphics>
	
	This library is subject to the terms of the Mozilla Public License, v. 2.0.
	You should have received a copy of the MPL along with this library; see the 
	file LICENSE. If not, you can obtain one at http://mozilla.org/MPL/2.0/.
*/
#ifndef TEXTURE_H
#define TEXTURE_H

#include "TextureType.h"
#include "PixelFormatGL.h"
#include "../Core/Common.h"
#include "../RenderingContext/RenderingParameters.h"

#include <Util/Graphics/Color.h>
#include <Util/ReferenceCounter.h>
#include <Util/References.h>
#include <Util/IO/FileName.h>
#include <cstdint>
#include <memory>

namespace Util {
class Bitmap;
}
namespace Rendering {
class RenderingContext;
class BufferObject;
class Device;
using DeviceRef = Util::Reference<Device>;
class ImageStorage;
using ImageStorageRef = Util::Reference<ImageStorage>;
class ImageView;
using ImageViewRef = Util::Reference<ImageView>;
class Sampler;
using SamplerRef = Util::Reference<Sampler>;

//! @addtogroup rendering_resources
//! @{
//! @defgroup texture Texture
//! @}
 
/**
	Texture

	Coordinates:
	@verbatim

	(0,sizeY-1,numLayers-1)             (sizeX,sizeY,numLayers-1)
								+---------------+  
								|               |  
								.     ...       .
								.               .
								|               |  
	(0,0,1)       +---------------+ (sizeX-1,0,1)
	(0,sizeY-1,0) +---------------+ (sizeX-1,sizeY-1,0)
								|      /\       |  
								|     /  \      |
								|      ||       |
								|      ||       |
								+---------------+
	(0,0,0)                  (sizeX,0,0)

	@endverbatim
	\note the coordinates are different to the ones used in Util::Bitmap
	@ingroup texture
*/
<<<<<<< HEAD
class Texture : public Util::ReferenceCounter<Texture>	{
public:
	using Ref = Util::Reference<Texture>;
	using Format = ImageFormat;
	
	static Ref create(const DeviceRef& device, const Format& format, const SamplerRef& sampler = nullptr);
	static Ref create(const DeviceRef& device, const ImageStorageRef& image, const SamplerRef& sampler = nullptr);
	static Ref create(const DeviceRef& device, const ImageViewRef& image, const SamplerRef& sampler = nullptr);
=======
class Texture: public Util::ReferenceCounter<Texture>	{
	public:
		
		/***
		 ** Texture::Format
		 **/
		struct Format {
			RENDERINGAPI Format();
			uint32_t sizeX, sizeY, numLayers;		//!< width, height, depth (3d-texture)/num Layers(array texture)
			uint32_t glTextureType;					//!< GL_TEXTURE_2D, GL_TEXTURE_3D, GL_TEXTURE_

			uint32_t compressedImageSize; 			//!< Size of the data in bytes. @see glCompressedTexImage2D
			int32_t glWrapS, glWrapT, glWrapR;		//!< e.g. GL_REPEAT
			PixelFormatGL pixelFormat;
		
			bool linearMinFilter,linearMagFilter;	//! true, true
			
			uint32_t numSamples = 4; //!< GL_TEXTURE_2D_MULTISAMPLE
			
			RENDERINGAPI uint32_t getPixelSize() const;
			uint32_t getDataSize() const 	{	return pixelFormat.compressed ? compressedImageSize : getPixelSize() * sizeX * sizeY * numLayers;}
			uint32_t getRowSize() const		{	return pixelFormat.compressed ? 0 : getPixelSize() * sizeX;	}
			
			bool operator==(const Format& other) const {
				return sizeX == other.sizeX && sizeY == other.sizeY && numLayers == other.numLayers
					  && glTextureType == other.glTextureType
					  && compressedImageSize == other.compressedImageSize
					  && glWrapS == other.glWrapS && glWrapT == other.glWrapT && glWrapR == other.glWrapR
					  && pixelFormat.compressed == other.pixelFormat.compressed
					  && pixelFormat.glInternalFormat == other.pixelFormat.glInternalFormat
					  && pixelFormat.glLocalDataFormat == other.pixelFormat.glLocalDataFormat
					  && pixelFormat.glLocalDataType == other.pixelFormat.glLocalDataType
					  && linearMinFilter == other.linearMinFilter && linearMagFilter == other.linearMagFilter;
			}
			bool operator!=(const Format& other) const { return !(*this == other); }
		};
		// ---------------------------------------

		RENDERINGAPI Texture(Format format);
		RENDERINGAPI ~Texture();

		uint32_t getDataSize() const						{	return format.getDataSize();	}
		const Format & getFormat() const					{	return format;	}
		uint32_t getGLTextureType() const					{	return format.glTextureType;	}
		uint32_t getGLId() const							{	return glId;	}
		uint32_t getNumLayers() const						{	return format.numLayers;	}
		uint32_t getHeight() const							{	return format.sizeY;	}
		uint32_t getWidth() const							{	return format.sizeX;	}
		TextureType getTextureType() const					{	return tType;	}
		bool getUseLinearMinFilter() const					{	return format.linearMinFilter;	}
		bool getUseLinearMagFilter() const					{	return format.linearMagFilter;	}

		RENDERINGAPI void _createGLID(RenderingContext & context);
		RENDERINGAPI void _uploadGLTexture(RenderingContext & context, int level=0);
		RENDERINGAPI void downloadGLTexture(RenderingContext & context);
		RENDERINGAPI void removeGLData();
		RENDERINGAPI void clearGLData(const Util::Color4f& color={});

		RENDERINGAPI void allocateLocalData();

		/*! Returns a pointer to the local data.
			\note if the texture has no local data, it is downloaded automatically */
		RENDERINGAPI uint8_t * openLocalData(RenderingContext & context);

		RENDERINGAPI uint8_t * getLocalData();
		RENDERINGAPI const uint8_t * getLocalData() const;
		
		void dataChanged()									{	dataHasChanged = true;	}

		//! (internal) uploads the texture if necessary; returns the glId or 0 if the texture is invalid.
		uint32_t _prepareForBinding(RenderingContext & context){
			if(!glId || dataHasChanged)
				_uploadGLTexture(context);
			if(mipmapCreationIsPlanned)
				createMipmaps(context);
			return glId;
		}

		RENDERINGAPI bool isGLTextureValid()const;
		RENDERINGAPI bool isGLTextureResident()const;

		Util::Bitmap* getLocalBitmap()const					{	return localBitmap.get();	}
>>>>>>> 7fc9e418

	~Texture();

	uint32_t getDataSize() const { return Rendering::getDataSize(format); }
	const Format & getFormat() const { return format; }
	uint32_t getNumLayers() const { return format.layers > 1 ? format.layers : format.extent.z(); }
	uint32_t getHeight() const { return format.extent.y(); }
	uint32_t getWidth() const { return format.extent.x(); }
	TextureType getTextureType() const { return tType; }
	bool isValid() const { return imageView.isNotNull(); }

	/*!	@name Image data manipulation */
	// @{
<<<<<<< HEAD

	void allocateLocalData();

	/*! Returns a pointer to the local data.
		\note if the texture has no local data, it is downloaded automatically */
	uint8_t * openLocalData();
	[[deprecated]]
	uint8_t * openLocalData(RenderingContext & context) { return openLocalData(); }

	uint8_t * getLocalData();
	const uint8_t * getLocalData() const;
	
	void dataChanged() { dataHasChanged = true; }

	Util::Bitmap* getLocalBitmap() const { return localBitmap.get(); }
	
	void upload(ResourceUsage usage=ResourceUsage::General);
	void download();
	void clear(const Util::Color4f& color={});
	void release();
=======
		void planMipmapCreation()							{	mipmapCreationIsPlanned = true;	}
		RENDERINGAPI void createMipmaps(RenderingContext & context);
		bool getHasMipmaps() const							{	return hasMipmaps;	}
>>>>>>> 7fc9e418
	// @}

	/*!	@name Mipmaps */
	// @{
	void planMipmapCreation() { mipmapCreationIsPlanned = true; }
	void createMipmaps(RenderingContext& context);
	bool getHasMipmaps() const { return hasMipmaps; }
	// @}
	
	/*!	@name Filename */
	// @{
	const Util::FileName & getFileName() const { return fileName; }
	void setFileName(const Util::FileName & f) { fileName=f; }
	// @}
	
	/*!	@name Internal */
	// @{
	const ImageViewRef& getImageView() const { return imageView; }
	ImageStorageRef getImage() const;
	const SamplerRef& getSampler() const { return sampler; }
	// @}
<<<<<<< HEAD
	
	/*!	@name Deprecated */
	// @{
	[[deprecated]]
	Texture(Format format);
	[[deprecated]]
	bool getUseLinearMinFilter() const;
	[[deprecated]]
	bool getUseLinearMagFilter() const;
	[[deprecated]]
	uint32_t _prepareForBinding(RenderingContext & context);
	[[deprecated]]
	bool isGLTextureValid()const { return isValid(); }
	[[deprecated]]
	bool isGLTextureResident()const { return isValid(); }
	[[deprecated]]
	uint32_t getGLTextureType() const { return 0; }
	[[deprecated]]
	uint32_t getGLId() const { return glId; }
	[[deprecated]]
	void _createGLID(RenderingContext & context) {}
	[[deprecated]]
	void _uploadGLTexture(RenderingContext & context, int level=0);
	[[deprecated]]
	void downloadGLTexture(RenderingContext & context) { download(); }
	[[deprecated]]
	void removeGLData() { release(); }
	[[deprecated]]
	void clearGLData(const Util::Color4f& color={}) { clear(color); }
	[[deprecated]]
	void _setGLId(uint32_t glId);
	[[deprecated]]
	void enableComparision(RenderingContext & context, Comparison::function_t func);
	[[deprecated]]
	BufferObject* getBufferObject() const { return nullptr; }
	// @}
private:
	Texture(const DeviceRef& device, const Format& format, const SamplerRef& sampler);

	Device* device;
	Format format;

	TextureType tType;
	uint32_t glId = 0;
	bool dataHasChanged = true;
	bool hasMipmaps = false;
	bool mipmapCreationIsPlanned = false;

	Util::FileName fileName;
	Util::Reference<Util::Bitmap> localBitmap;
	ImageViewRef imageView;
	SamplerRef sampler;
=======
	public:
	/*! (internal) sets the glId of the texture. Used for creating textures from existing gl textures. 
	 * WARNING: The format is not updated and needs to fit the gl texture. 
	 */
	RENDERINGAPI void _setGLId(uint32_t glId);
	
	RENDERINGAPI void enableComparision(RenderingContext & context, Comparison::function_t func);

	private:
		TextureType tType;
		uint32_t glId;
		const Format format;
		bool dataHasChanged;
		bool hasMipmaps;
		bool mipmapCreationIsPlanned;
		const uint32_t _pixelDataSize; // initialized automatically

		Util::Reference<Util::Bitmap> localBitmap;
>>>>>>> 7fc9e418
};


}


#endif // TEXTURE_H<|MERGE_RESOLUTION|>--- conflicted
+++ resolved
@@ -69,101 +69,16 @@
 	\note the coordinates are different to the ones used in Util::Bitmap
 	@ingroup texture
 */
-<<<<<<< HEAD
 class Texture : public Util::ReferenceCounter<Texture>	{
 public:
 	using Ref = Util::Reference<Texture>;
 	using Format = ImageFormat;
 	
-	static Ref create(const DeviceRef& device, const Format& format, const SamplerRef& sampler = nullptr);
-	static Ref create(const DeviceRef& device, const ImageStorageRef& image, const SamplerRef& sampler = nullptr);
-	static Ref create(const DeviceRef& device, const ImageViewRef& image, const SamplerRef& sampler = nullptr);
-=======
-class Texture: public Util::ReferenceCounter<Texture>	{
-	public:
-		
-		/***
-		 ** Texture::Format
-		 **/
-		struct Format {
-			RENDERINGAPI Format();
-			uint32_t sizeX, sizeY, numLayers;		//!< width, height, depth (3d-texture)/num Layers(array texture)
-			uint32_t glTextureType;					//!< GL_TEXTURE_2D, GL_TEXTURE_3D, GL_TEXTURE_
+	RENDERINGAPI static Ref create(const DeviceRef& device, const Format& format, const SamplerRef& sampler = nullptr);
+	RENDERINGAPI static Ref create(const DeviceRef& device, const ImageStorageRef& image, const SamplerRef& sampler = nullptr);
+	RENDERINGAPI static Ref create(const DeviceRef& device, const ImageViewRef& image, const SamplerRef& sampler = nullptr);
 
-			uint32_t compressedImageSize; 			//!< Size of the data in bytes. @see glCompressedTexImage2D
-			int32_t glWrapS, glWrapT, glWrapR;		//!< e.g. GL_REPEAT
-			PixelFormatGL pixelFormat;
-		
-			bool linearMinFilter,linearMagFilter;	//! true, true
-			
-			uint32_t numSamples = 4; //!< GL_TEXTURE_2D_MULTISAMPLE
-			
-			RENDERINGAPI uint32_t getPixelSize() const;
-			uint32_t getDataSize() const 	{	return pixelFormat.compressed ? compressedImageSize : getPixelSize() * sizeX * sizeY * numLayers;}
-			uint32_t getRowSize() const		{	return pixelFormat.compressed ? 0 : getPixelSize() * sizeX;	}
-			
-			bool operator==(const Format& other) const {
-				return sizeX == other.sizeX && sizeY == other.sizeY && numLayers == other.numLayers
-					  && glTextureType == other.glTextureType
-					  && compressedImageSize == other.compressedImageSize
-					  && glWrapS == other.glWrapS && glWrapT == other.glWrapT && glWrapR == other.glWrapR
-					  && pixelFormat.compressed == other.pixelFormat.compressed
-					  && pixelFormat.glInternalFormat == other.pixelFormat.glInternalFormat
-					  && pixelFormat.glLocalDataFormat == other.pixelFormat.glLocalDataFormat
-					  && pixelFormat.glLocalDataType == other.pixelFormat.glLocalDataType
-					  && linearMinFilter == other.linearMinFilter && linearMagFilter == other.linearMagFilter;
-			}
-			bool operator!=(const Format& other) const { return !(*this == other); }
-		};
-		// ---------------------------------------
-
-		RENDERINGAPI Texture(Format format);
-		RENDERINGAPI ~Texture();
-
-		uint32_t getDataSize() const						{	return format.getDataSize();	}
-		const Format & getFormat() const					{	return format;	}
-		uint32_t getGLTextureType() const					{	return format.glTextureType;	}
-		uint32_t getGLId() const							{	return glId;	}
-		uint32_t getNumLayers() const						{	return format.numLayers;	}
-		uint32_t getHeight() const							{	return format.sizeY;	}
-		uint32_t getWidth() const							{	return format.sizeX;	}
-		TextureType getTextureType() const					{	return tType;	}
-		bool getUseLinearMinFilter() const					{	return format.linearMinFilter;	}
-		bool getUseLinearMagFilter() const					{	return format.linearMagFilter;	}
-
-		RENDERINGAPI void _createGLID(RenderingContext & context);
-		RENDERINGAPI void _uploadGLTexture(RenderingContext & context, int level=0);
-		RENDERINGAPI void downloadGLTexture(RenderingContext & context);
-		RENDERINGAPI void removeGLData();
-		RENDERINGAPI void clearGLData(const Util::Color4f& color={});
-
-		RENDERINGAPI void allocateLocalData();
-
-		/*! Returns a pointer to the local data.
-			\note if the texture has no local data, it is downloaded automatically */
-		RENDERINGAPI uint8_t * openLocalData(RenderingContext & context);
-
-		RENDERINGAPI uint8_t * getLocalData();
-		RENDERINGAPI const uint8_t * getLocalData() const;
-		
-		void dataChanged()									{	dataHasChanged = true;	}
-
-		//! (internal) uploads the texture if necessary; returns the glId or 0 if the texture is invalid.
-		uint32_t _prepareForBinding(RenderingContext & context){
-			if(!glId || dataHasChanged)
-				_uploadGLTexture(context);
-			if(mipmapCreationIsPlanned)
-				createMipmaps(context);
-			return glId;
-		}
-
-		RENDERINGAPI bool isGLTextureValid()const;
-		RENDERINGAPI bool isGLTextureResident()const;
-
-		Util::Bitmap* getLocalBitmap()const					{	return localBitmap.get();	}
->>>>>>> 7fc9e418
-
-	~Texture();
+	RENDERINGAPI ~Texture();
 
 	uint32_t getDataSize() const { return Rendering::getDataSize(format); }
 	const Format & getFormat() const { return format; }
@@ -175,38 +90,32 @@
 
 	/*!	@name Image data manipulation */
 	// @{
-<<<<<<< HEAD
 
-	void allocateLocalData();
+	RENDERINGAPI void allocateLocalData();
 
 	/*! Returns a pointer to the local data.
 		\note if the texture has no local data, it is downloaded automatically */
-	uint8_t * openLocalData();
+	RENDERINGAPI uint8_t * openLocalData();
 	[[deprecated]]
-	uint8_t * openLocalData(RenderingContext & context) { return openLocalData(); }
+	RENDERINGAPI uint8_t * openLocalData(RenderingContext & context) { return openLocalData(); }
 
-	uint8_t * getLocalData();
-	const uint8_t * getLocalData() const;
+	RENDERINGAPI uint8_t * getLocalData();
+	RENDERINGAPI const uint8_t * getLocalData() const;
 	
 	void dataChanged() { dataHasChanged = true; }
 
 	Util::Bitmap* getLocalBitmap() const { return localBitmap.get(); }
 	
-	void upload(ResourceUsage usage=ResourceUsage::General);
-	void download();
-	void clear(const Util::Color4f& color={});
-	void release();
-=======
-		void planMipmapCreation()							{	mipmapCreationIsPlanned = true;	}
-		RENDERINGAPI void createMipmaps(RenderingContext & context);
-		bool getHasMipmaps() const							{	return hasMipmaps;	}
->>>>>>> 7fc9e418
+	RENDERINGAPI void upload(ResourceUsage usage=ResourceUsage::General);
+	RENDERINGAPI void download();
+	RENDERINGAPI void clear(const Util::Color4f& color={});
+	RENDERINGAPI void release();
 	// @}
 
 	/*!	@name Mipmaps */
 	// @{
 	void planMipmapCreation() { mipmapCreationIsPlanned = true; }
-	void createMipmaps(RenderingContext& context);
+	RENDERINGAPI void createMipmaps(RenderingContext& context);
 	bool getHasMipmaps() const { return hasMipmaps; }
 	// @}
 	
@@ -219,21 +128,20 @@
 	/*!	@name Internal */
 	// @{
 	const ImageViewRef& getImageView() const { return imageView; }
-	ImageStorageRef getImage() const;
+	RENDERINGAPI ImageStorageRef getImage() const;
 	const SamplerRef& getSampler() const { return sampler; }
 	// @}
-<<<<<<< HEAD
 	
 	/*!	@name Deprecated */
 	// @{
 	[[deprecated]]
-	Texture(Format format);
+	RENDERINGAPI Texture(Format format);
 	[[deprecated]]
-	bool getUseLinearMinFilter() const;
+	RENDERINGAPI bool getUseLinearMinFilter() const;
 	[[deprecated]]
-	bool getUseLinearMagFilter() const;
+	RENDERINGAPI bool getUseLinearMagFilter() const;
 	[[deprecated]]
-	uint32_t _prepareForBinding(RenderingContext & context);
+	RENDERINGAPI uint32_t _prepareForBinding(RenderingContext & context);
 	[[deprecated]]
 	bool isGLTextureValid()const { return isValid(); }
 	[[deprecated]]
@@ -245,7 +153,7 @@
 	[[deprecated]]
 	void _createGLID(RenderingContext & context) {}
 	[[deprecated]]
-	void _uploadGLTexture(RenderingContext & context, int level=0);
+	RENDERINGAPI void _uploadGLTexture(RenderingContext & context, int level=0);
 	[[deprecated]]
 	void downloadGLTexture(RenderingContext & context) { download(); }
 	[[deprecated]]
@@ -253,14 +161,14 @@
 	[[deprecated]]
 	void clearGLData(const Util::Color4f& color={}) { clear(color); }
 	[[deprecated]]
-	void _setGLId(uint32_t glId);
+	RENDERINGAPI void _setGLId(uint32_t glId);
 	[[deprecated]]
-	void enableComparision(RenderingContext & context, Comparison::function_t func);
+	RENDERINGAPI void enableComparision(RenderingContext & context, Comparison::function_t func);
 	[[deprecated]]
 	BufferObject* getBufferObject() const { return nullptr; }
 	// @}
 private:
-	Texture(const DeviceRef& device, const Format& format, const SamplerRef& sampler);
+	RENDERINGAPI Texture(const DeviceRef& device, const Format& format, const SamplerRef& sampler);
 
 	Device* device;
 	Format format;
@@ -275,26 +183,6 @@
 	Util::Reference<Util::Bitmap> localBitmap;
 	ImageViewRef imageView;
 	SamplerRef sampler;
-=======
-	public:
-	/*! (internal) sets the glId of the texture. Used for creating textures from existing gl textures. 
-	 * WARNING: The format is not updated and needs to fit the gl texture. 
-	 */
-	RENDERINGAPI void _setGLId(uint32_t glId);
-	
-	RENDERINGAPI void enableComparision(RenderingContext & context, Comparison::function_t func);
-
-	private:
-		TextureType tType;
-		uint32_t glId;
-		const Format format;
-		bool dataHasChanged;
-		bool hasMipmaps;
-		bool mipmapCreationIsPlanned;
-		const uint32_t _pixelDataSize; // initialized automatically
-
-		Util::Reference<Util::Bitmap> localBitmap;
->>>>>>> 7fc9e418
 };
 
 
