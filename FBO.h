--- conflicted
+++ resolved
@@ -90,16 +90,11 @@
 		 * @throw std::logic_error if the GL implementation does not support this functionality.
 		 * @see function @c glDrawBuffers
 		 */
-<<<<<<< HEAD
 	 	void setDrawBuffers(uint32_t number);
 		
 		//! copy a block of pixels from this framebuffer to another framebuffer
 		void blit(RenderingContext & context, FBO* other, const Geometry::Rect_i& srcRect, const Geometry::Rect_i& tgtRect, bool includeDepth=false);
 				
-=======
-		void setDrawBuffers(RenderingContext & context, uint32_t number);
-
->>>>>>> c9ca3069
 		//! copy a block of pixels from this framebuffer to the screen
 		void blitToScreen(RenderingContext & context, const Geometry::Rect_i& srcRect, const Geometry::Rect_i& tgtRect, bool includeDepth=false) {
 			blit(context, nullptr, srcRect, tgtRect, includeDepth);
