/*
	This file is part of the Rendering library.
	Copyright (C) 2007-2012 Benjamin Eikel <benjamin@eikel.org>
	Copyright (C) 2007-2012 Claudius Jähn <claudius@uni-paderborn.de>
	Copyright (C) 2007-2012 Ralf Petring <ralf@petring.net>
	Copyright (C) 2018-2020 Sascha Brandt <sascha@brandt.graphics>
	
	This library is subject to the terms of the Mozilla Public License, v. 2.0.
	You should have received a copy of the MPL along with this library; see the 
	file LICENSE. If not, you can obtain one at http://mozilla.org/MPL/2.0/.
*/
#ifndef RENDERING_FBO_H
#define RENDERING_FBO_H

#include "Core/Common.h"

#include <Geometry/Rect.h>
#include <Util/ReferenceCounter.h>
#include <cstdint>
#include <vector>

namespace Rendering {
class Texture;
using TextureRef = Util::Reference<Texture>;
class ImageStorage;
using ImageStorageRef = Util::Reference<ImageStorage>;
class ImageView;
using ImageViewRef = Util::Reference<ImageView>;
class Device;
using DeviceRef = Util::Reference<Device>;
class RenderingContext;

/*! Representation of a frame buffer object (FBO).
	\see A good introduction http://www.songho.ca/opengl/gl_fbo.html
	\code
		// create a FBO
		Util::Reference<FBO> fbo = new FBO;

		// create a color and depthTexures
		Util::Reference<Texture> depthTexture = TextureUtils::createDepthTexture(width, height);
		Util::Reference<Texture> colorTexture = TextureUtils::createStdTexture(width, height, true);

		myRenderingContext.pushFBO(fbo.get());	// enable FBO

		// attach textures
		fbo->attachColorTexture(colorTexture.get());
		fbo->attachDepthTexture(depthTexture.get());

		// check framebuffer
		if(!fbo->isComplete()){
			WARN( fbo->getStatusMessage() );
			myRenderingContext.popFBO();
			return;
		}

		myRenderingContext.popFBO();	// disable FBO

		//...

		myRenderingContext.pushFBO(fbo.get());
		// ... do some rendering
		myRenderingContext.popFBO();

		// download a texture to access the pixel data
		colorTexture->downloadGLTexture();
	\endcode
	@ingroup rendering_resources
*/
class FBO : public Util::ReferenceCounter<FBO> {
<<<<<<< HEAD
public:
	using Ref = Util::Reference<FBO>;
	static Ref create();

	FBO();
	~FBO();

	void attachColorTexture(const TextureRef& texture, uint32_t index = 0);
	void attachColorTexture(const ImageViewRef& view, uint32_t index = 0);
	void attachColorTexture(const ImageStorageRef& image, uint32_t index = 0, uint32_t mipLevel=0, uint32_t baseLayer=0, uint32_t layerCount=1);
	void detachColorTexture(uint32_t index = 0);

	void attachDepthStencilTexture(const TextureRef& texture);
	void attachDepthStencilTexture(const ImageViewRef& view);
	void attachDepthStencilTexture(const ImageStorageRef& image, uint32_t mipLevel=0, uint32_t baseLayer=0, uint32_t layerCount=1);
	void detachDepthStencilTexture();
	
	TextureRef getColorAttachment(uint32_t index = 0) const;
	const std::vector<TextureRef>& getColorAttachments() const { return colorAttachments; }
	TextureRef getDepthStencilAttachment() const;
	
	uint32_t getWidth() const { return width; }
	uint32_t getHeight() const { return height; }
	uint32_t getColorAttachmentCount() const { return colorAttachments.size(); }
	
	bool isValid() const;
	
private:
	
	std::vector<TextureRef> colorAttachments;
	TextureRef depthStencilAttachment;
	uint32_t width = 0;
	uint32_t height = 0;
public:
	//! @name Deprecated
	//! @{
	
	[[deprecated]]
	static void _disable() { }

	[[deprecated]]
	void _enable() { }

	[[deprecated]]
	bool isComplete(RenderingContext & context) { return isValid(); }

	[[deprecated]]
	const char * getStatusMessage(RenderingContext & context) { return ""; }

	[[deprecated]]
	void attachTexture(RenderingContext & context, uint32_t attachmentPoint, Texture * t, uint32_t level, int32_t layer=-1);

	[[deprecated]]
	void detachTexture(RenderingContext & context, uint32_t attachmentPoint);
	
	[[deprecated]]
	void attachColorTexture(RenderingContext & context, Texture * t, uint32_t colorBufferId = 0, uint32_t level=0, int32_t layer=-1);
	
	[[deprecated]]
	void detachColorTexture(RenderingContext & context, uint32_t colorBufferId = 0);
	
	[[deprecated]]
	void attachDepthStencilTexture(RenderingContext & context, Texture * t, uint32_t level=0, int32_t layer=-1);
	
	[[deprecated]]
	void detachDepthStencilTexture(RenderingContext & context);
	
	[[deprecated]]
	void attachDepthTexture(RenderingContext & context, Texture * t, uint32_t level=0, int32_t layer=-1);
	
	[[deprecated]]
	void detachDepthTexture(RenderingContext & context);

	[[deprecated]]
	void setDrawBuffers(RenderingContext & context, uint32_t number);

	[[deprecated]]
	void blitToScreen(RenderingContext & context, const Geometry::Rect_i& srcRect, const Geometry::Rect_i& tgtRect);

	//! @}		
=======
	public:
		RENDERINGAPI FBO();
		RENDERINGAPI ~FBO();

		//! \note is called by RenderingContext and should not be called directy
		RENDERINGAPI static void _disable();

		//! \note is called by RenderingContext and should not be called directy
		RENDERINGAPI void _enable();

		RENDERINGAPI bool isComplete(RenderingContext & context);

		RENDERINGAPI const char * getStatusMessage(RenderingContext & context);

		RENDERINGAPI void attachTexture(RenderingContext & context, uint32_t attachmentPoint, Texture * t, uint32_t level, int32_t layer=-1);
		void detachTexture(RenderingContext & context, uint32_t attachmentPoint) { attachTexture(context,attachmentPoint,nullptr,0,-1); }

		RENDERINGAPI void attachColorTexture(RenderingContext & context, Texture * t, uint32_t colorBufferId = 0, uint32_t level=0, int32_t layer=-1);
		RENDERINGAPI void detachColorTexture(RenderingContext & context, uint32_t colorBufferId = 0);
		RENDERINGAPI void attachDepthStencilTexture(RenderingContext & context, Texture * t, uint32_t level=0, int32_t layer=-1);
		RENDERINGAPI void detachDepthStencilTexture(RenderingContext & context);
		RENDERINGAPI void attachDepthTexture(RenderingContext & context, Texture * t, uint32_t level=0, int32_t layer=-1);
		RENDERINGAPI void detachDepthTexture(RenderingContext & context);

		/**
		 * Activate the given number of draw buffers.
		 *
		 * @param number Number of draw buffers to activate. Must be from [0, 8].
		 * @throw std::invalid_argument if @a number is greater than eight.
		 * @throw std::logic_error if the GL implementation does not support this functionality.
		 * @see function @c glDrawBuffers
		 */
		RENDERINGAPI void setDrawBuffers(RenderingContext & context, uint32_t number);

		//! copy a block of pixels from this framebuffer to the screen
		RENDERINGAPI void blitToScreen(RenderingContext & context, const Geometry::Rect_i& srcRect, const Geometry::Rect_i& tgtRect);
	private:
		uint32_t glId;
>>>>>>> 7fc9e418
};

}

#endif // RENDERING_FBO_H<|MERGE_RESOLUTION|>--- conflicted
+++ resolved
@@ -67,33 +67,32 @@
 	@ingroup rendering_resources
 */
 class FBO : public Util::ReferenceCounter<FBO> {
-<<<<<<< HEAD
 public:
 	using Ref = Util::Reference<FBO>;
-	static Ref create();
+	RENDERINGAPI static Ref create();
 
-	FBO();
-	~FBO();
+	RENDERINGAPI FBO();
+	RENDERINGAPI ~FBO();
 
-	void attachColorTexture(const TextureRef& texture, uint32_t index = 0);
-	void attachColorTexture(const ImageViewRef& view, uint32_t index = 0);
-	void attachColorTexture(const ImageStorageRef& image, uint32_t index = 0, uint32_t mipLevel=0, uint32_t baseLayer=0, uint32_t layerCount=1);
-	void detachColorTexture(uint32_t index = 0);
+	RENDERINGAPI void attachColorTexture(const TextureRef& texture, uint32_t index = 0);
+	RENDERINGAPI void attachColorTexture(const ImageViewRef& view, uint32_t index = 0);
+	RENDERINGAPI void attachColorTexture(const ImageStorageRef& image, uint32_t index = 0, uint32_t mipLevel=0, uint32_t baseLayer=0, uint32_t layerCount=1);
+	RENDERINGAPI void detachColorTexture(uint32_t index = 0);
 
-	void attachDepthStencilTexture(const TextureRef& texture);
-	void attachDepthStencilTexture(const ImageViewRef& view);
-	void attachDepthStencilTexture(const ImageStorageRef& image, uint32_t mipLevel=0, uint32_t baseLayer=0, uint32_t layerCount=1);
-	void detachDepthStencilTexture();
+	RENDERINGAPI void attachDepthStencilTexture(const TextureRef& texture);
+	RENDERINGAPI void attachDepthStencilTexture(const ImageViewRef& view);
+	RENDERINGAPI void attachDepthStencilTexture(const ImageStorageRef& image, uint32_t mipLevel=0, uint32_t baseLayer=0, uint32_t layerCount=1);
+	RENDERINGAPI void detachDepthStencilTexture();
 	
-	TextureRef getColorAttachment(uint32_t index = 0) const;
+	RENDERINGAPI TextureRef getColorAttachment(uint32_t index = 0) const;
 	const std::vector<TextureRef>& getColorAttachments() const { return colorAttachments; }
-	TextureRef getDepthStencilAttachment() const;
+	RENDERINGAPI TextureRef getDepthStencilAttachment() const;
 	
 	uint32_t getWidth() const { return width; }
 	uint32_t getHeight() const { return height; }
 	uint32_t getColorAttachmentCount() const { return colorAttachments.size(); }
 	
-	bool isValid() const;
+	RENDERINGAPI bool isValid() const;
 	
 private:
 	
@@ -118,76 +117,36 @@
 	const char * getStatusMessage(RenderingContext & context) { return ""; }
 
 	[[deprecated]]
-	void attachTexture(RenderingContext & context, uint32_t attachmentPoint, Texture * t, uint32_t level, int32_t layer=-1);
+	RENDERINGAPI void attachTexture(RenderingContext & context, uint32_t attachmentPoint, Texture * t, uint32_t level, int32_t layer=-1);
 
 	[[deprecated]]
-	void detachTexture(RenderingContext & context, uint32_t attachmentPoint);
+	RENDERINGAPI void detachTexture(RenderingContext & context, uint32_t attachmentPoint);
 	
 	[[deprecated]]
-	void attachColorTexture(RenderingContext & context, Texture * t, uint32_t colorBufferId = 0, uint32_t level=0, int32_t layer=-1);
+	RENDERINGAPI void attachColorTexture(RenderingContext & context, Texture * t, uint32_t colorBufferId = 0, uint32_t level=0, int32_t layer=-1);
 	
 	[[deprecated]]
-	void detachColorTexture(RenderingContext & context, uint32_t colorBufferId = 0);
+	RENDERINGAPI void detachColorTexture(RenderingContext & context, uint32_t colorBufferId = 0);
 	
 	[[deprecated]]
-	void attachDepthStencilTexture(RenderingContext & context, Texture * t, uint32_t level=0, int32_t layer=-1);
+	RENDERINGAPI void attachDepthStencilTexture(RenderingContext & context, Texture * t, uint32_t level=0, int32_t layer=-1);
 	
 	[[deprecated]]
-	void detachDepthStencilTexture(RenderingContext & context);
+	RENDERINGAPI void detachDepthStencilTexture(RenderingContext & context);
 	
 	[[deprecated]]
-	void attachDepthTexture(RenderingContext & context, Texture * t, uint32_t level=0, int32_t layer=-1);
+	RENDERINGAPI void attachDepthTexture(RenderingContext & context, Texture * t, uint32_t level=0, int32_t layer=-1);
 	
 	[[deprecated]]
-	void detachDepthTexture(RenderingContext & context);
+	RENDERINGAPI void detachDepthTexture(RenderingContext & context);
 
 	[[deprecated]]
-	void setDrawBuffers(RenderingContext & context, uint32_t number);
+	RENDERINGAPI void setDrawBuffers(RenderingContext & context, uint32_t number);
 
 	[[deprecated]]
-	void blitToScreen(RenderingContext & context, const Geometry::Rect_i& srcRect, const Geometry::Rect_i& tgtRect);
+	RENDERINGAPI void blitToScreen(RenderingContext & context, const Geometry::Rect_i& srcRect, const Geometry::Rect_i& tgtRect);
 
 	//! @}		
-=======
-	public:
-		RENDERINGAPI FBO();
-		RENDERINGAPI ~FBO();
-
-		//! \note is called by RenderingContext and should not be called directy
-		RENDERINGAPI static void _disable();
-
-		//! \note is called by RenderingContext and should not be called directy
-		RENDERINGAPI void _enable();
-
-		RENDERINGAPI bool isComplete(RenderingContext & context);
-
-		RENDERINGAPI const char * getStatusMessage(RenderingContext & context);
-
-		RENDERINGAPI void attachTexture(RenderingContext & context, uint32_t attachmentPoint, Texture * t, uint32_t level, int32_t layer=-1);
-		void detachTexture(RenderingContext & context, uint32_t attachmentPoint) { attachTexture(context,attachmentPoint,nullptr,0,-1); }
-
-		RENDERINGAPI void attachColorTexture(RenderingContext & context, Texture * t, uint32_t colorBufferId = 0, uint32_t level=0, int32_t layer=-1);
-		RENDERINGAPI void detachColorTexture(RenderingContext & context, uint32_t colorBufferId = 0);
-		RENDERINGAPI void attachDepthStencilTexture(RenderingContext & context, Texture * t, uint32_t level=0, int32_t layer=-1);
-		RENDERINGAPI void detachDepthStencilTexture(RenderingContext & context);
-		RENDERINGAPI void attachDepthTexture(RenderingContext & context, Texture * t, uint32_t level=0, int32_t layer=-1);
-		RENDERINGAPI void detachDepthTexture(RenderingContext & context);
-
-		/**
-		 * Activate the given number of draw buffers.
-		 *
-		 * @param number Number of draw buffers to activate. Must be from [0, 8].
-		 * @throw std::invalid_argument if @a number is greater than eight.
-		 * @throw std::logic_error if the GL implementation does not support this functionality.
-		 * @see function @c glDrawBuffers
-		 */
-		RENDERINGAPI void setDrawBuffers(RenderingContext & context, uint32_t number);
-
-		//! copy a block of pixels from this framebuffer to the screen
-		RENDERINGAPI void blitToScreen(RenderingContext & context, const Geometry::Rect_i& srcRect, const Geometry::Rect_i& tgtRect);
-	private:
-		uint32_t glId;
->>>>>>> 7fc9e418
 };
 
 }
