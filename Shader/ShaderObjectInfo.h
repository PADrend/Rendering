--- conflicted
+++ resolved
@@ -73,39 +73,35 @@
 		 * 
 		 * @return true on success, false otherwise
 		 */
-		bool compile(const DeviceRef& device);
+		RENDERINGAPI bool compile(const DeviceRef& device);
 
 		/**
 		 * Create a VertexShaderObject from the given spir-v code
 		 * 
 		 * @note Inserts "#define SG_VERTEX_SHADER" before the first line.
 		 */
-		static ShaderObjectInfo createVertex(const std::vector<uint32_t>& spirv);
+		RENDERINGAPI static ShaderObjectInfo createVertex(const std::vector<uint32_t>& spirv);
 
 		/**
 		 * Create a FragmentShaderObject from the given spir-v code
 		 * 
 		 * @note Inserts "#define SG_FRAGMENT_SHADER" before the first line.
 		 */
-		static ShaderObjectInfo createFragment(const std::vector<uint32_t>& spirv);
+		RENDERINGAPI static ShaderObjectInfo createFragment(const std::vector<uint32_t>& spirv);
 
 		/**
 		 * Create a GeometryShaderObject from the given spir-v code
 		 * 
 		 * @note Inserts "#define SG_GEOMETRY_SHADER" before the first line.
 		 */
-		static ShaderObjectInfo createGeometry(const std::vector<uint32_t>& spirv);
+		RENDERINGAPI static ShaderObjectInfo createGeometry(const std::vector<uint32_t>& spirv);
 
 		/**
 		 * Create a ComputeShaderObject from the given spir-v code
 		 * 
 		 * @note Inserts "#define SG_COMPUTE_SHADER" before the first line.
 		 */
-<<<<<<< HEAD
-		static ShaderObjectInfo createCompute(const std::vector<uint32_t>& spirv);
-=======
-		RENDERINGAPI uint32_t compile() const;
->>>>>>> 7fc9e418
+		RENDERINGAPI static ShaderObjectInfo createCompute(const std::vector<uint32_t>& spirv);
 
 		/**
 		 * Create a VertexShaderObject from the given glsl code
