--- conflicted
+++ resolved
@@ -14,37 +14,29 @@
 #include "../Core/Device.h"
 #include <Util/IO/FileUtils.h>
 #include <Util/IO/FileLocator.h>
-<<<<<<< HEAD
-=======
-#include <Util/StringUtils.h>
->>>>>>> 7fc9e418
 #include <Util/Macros.h>
 #include <Util/StringUtils.h>
 #include <cstddef>
 #include <vector>
-<<<<<<< HEAD
 #include <memory>
 
 #include <shaderc/shaderc.hpp>
 #define VULKAN_HPP_DISPATCH_LOADER_DYNAMIC 1
 #include <vulkan/vulkan.hpp>
 
-=======
-#include <regex>
-#include <sstream>
->>>>>>> 7fc9e418
 #include <iostream>
 
 namespace Rendering {
 using namespace ShaderUtils;
 	
-<<<<<<< HEAD
 const uint32_t ShaderObjectInfo::SHADER_STAGE_VERTEX = static_cast<uint32_t>(ShaderStage::Vertex);
 const uint32_t ShaderObjectInfo::SHADER_STAGE_FRAGMENT = static_cast<uint32_t>(ShaderStage::Fragment);
 const uint32_t ShaderObjectInfo::SHADER_STAGE_GEOMETRY = static_cast<uint32_t>(ShaderStage::Geometry);
 const uint32_t ShaderObjectInfo::SHADER_STAGE_TESS_CONTROL = static_cast<uint32_t>(ShaderStage::TessellationControl);
 const uint32_t ShaderObjectInfo::SHADER_STAGE_TESS_EVALUATION = static_cast<uint32_t>(ShaderStage::TessellationEvaluation);
 const uint32_t ShaderObjectInfo::SHADER_STAGE_COMPUTE = static_cast<uint32_t>(ShaderStage::Compute);
+const uint32_t ShaderObjectInfo::SHADER_STAGE_TASK = static_cast<uint32_t>(ShaderStage::Undefined);
+const uint32_t ShaderObjectInfo::SHADER_STAGE_MESH = static_cast<uint32_t>(ShaderStage::Undefined);
 
 //-------------
 
@@ -101,107 +93,6 @@
 		if(lines.count(line-1) == 0)
 			ss << "  ..." << std::endl;
 		ss << "  " << line << ": " << srcLines[line-1] << std::endl;
-=======
-const uint32_t ShaderObjectInfo::SHADER_STAGE_VERTEX = GL_VERTEX_SHADER;
-const uint32_t ShaderObjectInfo::SHADER_STAGE_FRAGMENT = GL_FRAGMENT_SHADER;
-const uint32_t ShaderObjectInfo::SHADER_STAGE_GEOMETRY = GL_GEOMETRY_SHADER;
-const uint32_t ShaderObjectInfo::SHADER_STAGE_TESS_CONTROL = GL_TESS_CONTROL_SHADER;
-const uint32_t ShaderObjectInfo::SHADER_STAGE_TESS_EVALUATION = GL_TESS_EVALUATION_SHADER;
-const uint32_t ShaderObjectInfo::SHADER_STAGE_COMPUTE = GL_COMPUTE_SHADER;
-const uint32_t ShaderObjectInfo::SHADER_STAGE_TASK = GL_TASK_SHADER_NV;
-const uint32_t ShaderObjectInfo::SHADER_STAGE_MESH = GL_MESH_SHADER_NV;
-
-static void printShaderInfoLog(uint32_t obj, const std::string & code, const Util::FileName& file) {
-	GLint infoLogLength = 0;
-	GET_GL_ERROR();
-	glGetShaderiv(obj, GL_INFO_LOG_LENGTH, &infoLogLength);
-	GET_GL_ERROR();
-	if (infoLogLength > 1) {
-		GLsizei charsWritten = 0;
-		std::vector<GLchar> infoLog(static_cast<std::size_t>(infoLogLength), '\0');
-		glGetShaderInfoLog(obj, infoLog.size(), &charsWritten, infoLog.data());
-		std::string s(infoLog.data(), static_cast<std::size_t>(charsWritten));
-		// Skip "Everything ok" messages from AMD-drivers.
-		if(s.find("successfully") == std::string::npos && 
-			s.find("shader(s) linked.") == std::string::npos && 
-			s.find("No errors.") == std::string::npos) {
-			if(file.empty())
-				WARN(std::string("Shader compile error:\n") + s + "\nShader code:\n" + code);
-			else
-				WARN(std::string("Shader compile error:\n") + s + "\nin shader file: " + file.toShortString() + "\n");
-		}
-	}
-	GET_GL_ERROR();
-}
-
-static bool resolveIncludes(std::string & code, const Util::FileName & f) {
-	Util::FileLocator locator;
-	locator.addSearchPath(f.getDir());
-	static std::regex includePattern(R"(\s*#include\s+\"(.*)\"\s*)");
-	static std::regex commentStartPattern(R"(.*\/\*.*)");
-	static std::regex commentEndPattern(R"(.*\*\/.*)");
-	std::smatch match;
-	std::ostringstream newCode;
-	std::istringstream codeStream(code);
-	std::string line;
-	uint32_t lineCount = 0;
-	bool isCommentBlock = false;
-	while(std::getline(codeStream, line)) {
-		++lineCount;
-		if(std::regex_match(line, commentStartPattern)) {
-			isCommentBlock = true;
-			newCode << line << std::endl;
-		} else if(std::regex_match(line, commentEndPattern)) {
-			isCommentBlock = false;
-			newCode << line << std::endl;
-		} else if(!isCommentBlock && std::regex_match(line, match, includePattern)) {
-			auto result = locator.locateFile(Util::FileName(match[1]));
-			if(!result.first) {
-				std::stringstream ss;
-				ss << "Shader parser error in file " << f.toShortString() << "(" << lineCount << "): Could not find include file '" << match[1] << "'" << std::endl;
-				WARN(ss.str());
-				return false;
-			}
-			std::string includedCode = Util::FileUtils::getParsedFileContents(result.second);
-			if(!resolveIncludes(includedCode, result.second))
-				return false;
-			++lineCount;
-			newCode << "#line 1" << std::endl;
-			newCode << includedCode << std::endl;
-			newCode << "#line " << lineCount << std::endl;
-		} else {
-			newCode << line << std::endl;
-		}
-	}
-	code = newCode.str();
-	return true;
-}
-
-uint32_t ShaderObjectInfo::compile() const {
-	GLuint handle = glCreateShader(getType());
-	// This postfix assures that the file not be empty even if everything is cut out due to an ifdef-commando.
-	// Files without content do not compile with AMD cards.
-	std::string strCode = getCode() + "\nvoid _();\n";
-	std::string header;
-	if(!resolveIncludes(strCode, filename))
-		return 0;
-
-	// prepend a "#define SG_shaderType" or insert it after the initial "#version..." line.
-	if(getType() == GL_FRAGMENT_SHADER) {
-		header = "#define SG_FRAGMENT_SHADER\n";
-#ifdef LIB_GL
-	} else if(getType() == GL_GEOMETRY_SHADER) {
-		header = "#define SG_GEOMETRY_SHADER\n";
-	} else if(getType() == GL_COMPUTE_SHADER) {
-		header = "#define SG_COMPUTE_SHADER\n";
-	} else if(getType() == GL_MESH_SHADER_NV) {
-		header = "#define SG_MESH_SHADER\n#extension GL_NV_mesh_shader : require\n";
-	} else if(getType() == GL_TASK_SHADER_NV) {
-		header = "#define SG_TASK_SHADER\n#extension GL_NV_mesh_shader : require\n";
-#endif /* LIB_GL */
-	} else if(getType() == GL_VERTEX_SHADER) {
-		header = "#define SG_VERTEX_SHADER\n";
->>>>>>> 7fc9e418
 	}
 	if(!lines.empty())
 		ss << "  ..." << std::endl;
@@ -386,25 +277,13 @@
 	return ShaderObjectInfo(ShaderStage::Compute, code);
 }
 
-<<<<<<< HEAD
-//-------------
-=======
 ShaderObjectInfo ShaderObjectInfo::createMesh(const std::string & code) {
-#if defined (LIB_GL) and defined (GL_NV_mesh_shader)
-	return ShaderObjectInfo(SHADER_STAGE_MESH, code);
-#else /* defined(GL_ARB_compute_shader) */
 	throw std::logic_error("No support for GL_NV_mesh_shader.");
-#endif /* defined(GL_ARB_compute_shader) */
 }
 
 ShaderObjectInfo ShaderObjectInfo::createTask(const std::string & code) {
-#if defined (LIB_GL) and defined (GL_NV_mesh_shader)
-	return ShaderObjectInfo(SHADER_STAGE_TASK, code);
-#else /* defined(GL_ARB_compute_shader) */
 	throw std::logic_error("No support for GL_NV_mesh_shader.");
-#endif /* defined(GL_ARB_compute_shader) */
-}
->>>>>>> 7fc9e418
+}
 
 ShaderObjectInfo ShaderObjectInfo::loadVertex(const Util::FileName & file) {
 	return createVertex(Util::FileUtils::getParsedFileContents(file)).setFileName(file);
@@ -428,13 +307,6 @@
 	return createCompute(Util::FileUtils::getParsedFileContents(file)).setFileName(file);
 }
 
-<<<<<<< HEAD
-//-------------
-
-}
-
-//-------------
-=======
 ShaderObjectInfo ShaderObjectInfo::loadMesh(const Util::FileName & file) {
 	return createMesh(Util::FileUtils::getParsedFileContents(file)).setFileName(file);
 }
@@ -444,4 +316,5 @@
 }
 
 }
->>>>>>> 7fc9e418
+
+//-------------