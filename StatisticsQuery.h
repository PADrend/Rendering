--- conflicted
+++ resolved
@@ -112,8 +112,6 @@
 		 * @see @c GL_TIME_ELAPSED
 		 */
 		static StatisticsQuery createTimeElapsedQuery();
-<<<<<<< HEAD
-=======
 
 		/**
 		 * Create a statistics query to measure the current GL time
@@ -121,7 +119,6 @@
 		 * @see @c GL_TIME_ELAPSED
 		 */
 		static StatisticsQuery createTimestampQuery();
->>>>>>> c9ca3069
 };
 }
 
