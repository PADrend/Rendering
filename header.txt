/*
	This file is part of the Rendering library.
	Copyright (C) 2007-2012 Benjamin Eikel <benjamin@eikel.org>
	Copyright (C) 2007-2012 Claudius Jähn <claudius@uni-paderborn.de>
	Copyright (C) 2007-2012 Ralf Petring <ralf@petring.net>
<<<<<<< HEAD
  Copyright (C) 2014-2021 Sascha Brandt <sascha@brandt.graphics>
=======
  Copyright (C) 2014-2022 Sascha Brandt <sascha@brandt.graphics>
>>>>>>> 697dff5c
	
	This library is subject to the terms of the Mozilla Public License, v. 2.0.
	You should have received a copy of the MPL along with this library; see the 
	file LICENSE. If not, you can obtain one at http://mozilla.org/MPL/2.0/.
*/<|MERGE_RESOLUTION|>--- conflicted
+++ resolved
@@ -3,11 +3,7 @@
 	Copyright (C) 2007-2012 Benjamin Eikel <benjamin@eikel.org>
 	Copyright (C) 2007-2012 Claudius Jähn <claudius@uni-paderborn.de>
 	Copyright (C) 2007-2012 Ralf Petring <ralf@petring.net>
-<<<<<<< HEAD
-  Copyright (C) 2014-2021 Sascha Brandt <sascha@brandt.graphics>
-=======
   Copyright (C) 2014-2022 Sascha Brandt <sascha@brandt.graphics>
->>>>>>> 697dff5c
 	
 	This library is subject to the terms of the Mozilla Public License, v. 2.0.
 	You should have received a copy of the MPL along with this library; see the 
