/*
	This file is part of the Rendering library.
	Copyright (C) 2007-2012 Benjamin Eikel <benjamin@eikel.org>
	Copyright (C) 2007-2012 Claudius Jähn <claudius@uni-paderborn.de>
	Copyright (C) 2007-2012 Ralf Petring <ralf@petring.net>
	Copyright (C) 2014-2018 Sascha Brandt <sascha@brandt.graphics>
	
	This library is subject to the terms of the Mozilla Public License, v. 2.0.
	You should have received a copy of the MPL along with this library; see the 
	file LICENSE. If not, you can obtain one at http://mozilla.org/MPL/2.0/.
*/
<<<<<<< HEAD
#include "Memory/BufferObject.h"
=======
#ifndef RENDERING_BUFFEROBJECT_H
#define RENDERING_BUFFEROBJECT_H

#include <cstddef>
#include <cstdint>
#include <vector>
#include <Util/CountedObjectWrapper.h>

namespace Rendering {

/**
 * Representation of an OpenGL buffer object (BO).
 *
 * @author Benjamin Eikel
 * @date 2012-04-19
 * @ingroup context
 */
class BufferObject {
	public:		
		static const uint32_t TARGET_ARRAY_BUFFER;
		static const uint32_t TARGET_ATOMIC_COUNTER_BUFFER;
		static const uint32_t TARGET_COPY_READ_BUFFER;
		static const uint32_t TARGET_COPY_WRITE_BUFFER;
		static const uint32_t TARGET_DISPATCH_INDIRECT_BUFFER;
		static const uint32_t TARGET_DRAW_INDIRECT_BUFFER;
		static const uint32_t TARGET_ELEMENT_ARRAY_BUFFER;
		static const uint32_t TARGET_PIXEL_PACK_BUFFER;
		static const uint32_t TARGET_PIXEL_UNPACK_BUFFER;
		static const uint32_t TARGET_QUERY_BUFFER;
		static const uint32_t TARGET_SHADER_STORAGE_BUFFER;
		static const uint32_t TARGET_TEXTURE_BUFFER;
		static const uint32_t TARGET_TRANSFORM_FEEDBACK_BUFFER;
		static const uint32_t TARGET_UNIFORM_BUFFER;
		
		static const uint32_t USAGE_STREAM_DRAW;
		static const uint32_t USAGE_STREAM_READ;
		static const uint32_t USAGE_STREAM_COPY;
		static const uint32_t USAGE_STATIC_DRAW;
		static const uint32_t USAGE_STATIC_READ;
		static const uint32_t USAGE_STATIC_COPY;
		static const uint32_t USAGE_DYNAMIC_DRAW;
		static const uint32_t USAGE_DYNAMIC_READ;
		static const uint32_t USAGE_DYNAMIC_COPY;
	
	private:
		//! OpenGL handle for this buffer object.
		uint32_t bufferId;

	public:
		//! Create an invalid buffer object for the given target.
		BufferObject();

		//! Data of an buffer object should not be copied.
		BufferObject(const BufferObject &) = delete;

		//! Take ownership of the data of the other buffer object.
		BufferObject(BufferObject && other);

		//! Free the data of the buffer object.
		~BufferObject();

		//! Data of an buffer object should not be copied.
		BufferObject & operator=(const BufferObject &) = delete;

		//! Take ownership of the data of the other buffer object.
		BufferObject & operator=(BufferObject && other);

		//! Swap the gl buffer with another BufferObject
		void swap(BufferObject & other);

		//! Request a new handle from OpenGL for this buffer object.
		void prepare();

		//! Free the handle of this buffer object.
		void destroy();

		//! Bind the buffer object to the given target.
		void bind(uint32_t bufferTarget) const;
		void bind(uint32_t bufferTarget, uint32_t location) const;

		//! Remove any binding of the given target.
		void unbind(uint32_t bufferTarget) const;
		void unbind(uint32_t bufferTarget, uint32_t location) const;

		/**
		 * @brief Allocate buffer data
		 * 
		 * Bind the buffer object to the given target,
		 * allocate @a numberOfElements times <tt>sizeof(T)</tt> bytes,
		 * and unbind the buffer object.
		 */
		template<typename T>
		void allocateData(uint32_t bufferTarget, std::size_t numberOfElements, uint32_t usageHint);

		/**
		 * @brief Copy data to the buffer object
		 * 
		 * Bind the buffer object to the given target,
		 * copy <tt>data.size()</tt> times <tt>sizeof(T)</tt> bytes from the vector to the buffer object,
		 * and unbind the buffer object.
		 */
		template<typename T>
		void uploadData(uint32_t bufferTarget, const std::vector<T> & data, uint32_t usageHint);
		void uploadData(uint32_t bufferTarget, const uint8_t* data, size_t numBytes, uint32_t usageHint);
		
		/**
		 * @brief Copy data to the buffer object
		 * 
		 * Bind the buffer object to the given target,
		 * copy <tt>data.size()</tt> times <tt>sizeof(T)</tt> bytes from the vector to the buffer object,
		 * and unbind the buffer object.
		 */
		template<typename T>
		void uploadSubData(uint32_t bufferTarget, const std::vector<T> & data, size_t offset=0);
		void uploadSubData(uint32_t bufferTarget, const uint8_t* data, size_t numBytes, size_t offset=0);
		
		/**
		 * @brief Retrieve data from the buffer object
		 * 
		 * Bind the buffer object to the given target,
		 * copy @a numberOfElements times <tt>sizeof(T)</tt> bytes from the buffer object to the vector,
		 * and unbind the buffer object.
		 */
		template<typename T>
		std::vector<T> downloadData(uint32_t bufferTarget, size_t numberOfElements, size_t offset=0) const;

		//! @c true if and only if prepare() was executed at least once without an execution of destroy() afterwards. 
		bool isValid() const {
			return bufferId != 0;
		}
		uint32_t getGLId()const{	return bufferId;	}
		
		void clear(uint32_t bufferTarget, uint32_t internalFormat, uint32_t format, uint32_t type, const uint8_t* data=nullptr);
		void clear(uint32_t internalFormat, uint32_t format, uint32_t type, const uint8_t* data=nullptr);
    
    void copy(const BufferObject& source, uint32_t sourceOffset, uint32_t targetOffset, uint32_t size);
};

typedef Util::CountedObjectWrapper<BufferObject> CountedBufferObject;

}

#endif /* RENDERING_BUFFEROBJECT_H */
>>>>>>> c9ca3069
<|MERGE_RESOLUTION|>--- conflicted
+++ resolved
@@ -9,150 +9,4 @@
 	You should have received a copy of the MPL along with this library; see the 
 	file LICENSE. If not, you can obtain one at http://mozilla.org/MPL/2.0/.
 */
-<<<<<<< HEAD
-#include "Memory/BufferObject.h"
-=======
-#ifndef RENDERING_BUFFEROBJECT_H
-#define RENDERING_BUFFEROBJECT_H
-
-#include <cstddef>
-#include <cstdint>
-#include <vector>
-#include <Util/CountedObjectWrapper.h>
-
-namespace Rendering {
-
-/**
- * Representation of an OpenGL buffer object (BO).
- *
- * @author Benjamin Eikel
- * @date 2012-04-19
- * @ingroup context
- */
-class BufferObject {
-	public:		
-		static const uint32_t TARGET_ARRAY_BUFFER;
-		static const uint32_t TARGET_ATOMIC_COUNTER_BUFFER;
-		static const uint32_t TARGET_COPY_READ_BUFFER;
-		static const uint32_t TARGET_COPY_WRITE_BUFFER;
-		static const uint32_t TARGET_DISPATCH_INDIRECT_BUFFER;
-		static const uint32_t TARGET_DRAW_INDIRECT_BUFFER;
-		static const uint32_t TARGET_ELEMENT_ARRAY_BUFFER;
-		static const uint32_t TARGET_PIXEL_PACK_BUFFER;
-		static const uint32_t TARGET_PIXEL_UNPACK_BUFFER;
-		static const uint32_t TARGET_QUERY_BUFFER;
-		static const uint32_t TARGET_SHADER_STORAGE_BUFFER;
-		static const uint32_t TARGET_TEXTURE_BUFFER;
-		static const uint32_t TARGET_TRANSFORM_FEEDBACK_BUFFER;
-		static const uint32_t TARGET_UNIFORM_BUFFER;
-		
-		static const uint32_t USAGE_STREAM_DRAW;
-		static const uint32_t USAGE_STREAM_READ;
-		static const uint32_t USAGE_STREAM_COPY;
-		static const uint32_t USAGE_STATIC_DRAW;
-		static const uint32_t USAGE_STATIC_READ;
-		static const uint32_t USAGE_STATIC_COPY;
-		static const uint32_t USAGE_DYNAMIC_DRAW;
-		static const uint32_t USAGE_DYNAMIC_READ;
-		static const uint32_t USAGE_DYNAMIC_COPY;
-	
-	private:
-		//! OpenGL handle for this buffer object.
-		uint32_t bufferId;
-
-	public:
-		//! Create an invalid buffer object for the given target.
-		BufferObject();
-
-		//! Data of an buffer object should not be copied.
-		BufferObject(const BufferObject &) = delete;
-
-		//! Take ownership of the data of the other buffer object.
-		BufferObject(BufferObject && other);
-
-		//! Free the data of the buffer object.
-		~BufferObject();
-
-		//! Data of an buffer object should not be copied.
-		BufferObject & operator=(const BufferObject &) = delete;
-
-		//! Take ownership of the data of the other buffer object.
-		BufferObject & operator=(BufferObject && other);
-
-		//! Swap the gl buffer with another BufferObject
-		void swap(BufferObject & other);
-
-		//! Request a new handle from OpenGL for this buffer object.
-		void prepare();
-
-		//! Free the handle of this buffer object.
-		void destroy();
-
-		//! Bind the buffer object to the given target.
-		void bind(uint32_t bufferTarget) const;
-		void bind(uint32_t bufferTarget, uint32_t location) const;
-
-		//! Remove any binding of the given target.
-		void unbind(uint32_t bufferTarget) const;
-		void unbind(uint32_t bufferTarget, uint32_t location) const;
-
-		/**
-		 * @brief Allocate buffer data
-		 * 
-		 * Bind the buffer object to the given target,
-		 * allocate @a numberOfElements times <tt>sizeof(T)</tt> bytes,
-		 * and unbind the buffer object.
-		 */
-		template<typename T>
-		void allocateData(uint32_t bufferTarget, std::size_t numberOfElements, uint32_t usageHint);
-
-		/**
-		 * @brief Copy data to the buffer object
-		 * 
-		 * Bind the buffer object to the given target,
-		 * copy <tt>data.size()</tt> times <tt>sizeof(T)</tt> bytes from the vector to the buffer object,
-		 * and unbind the buffer object.
-		 */
-		template<typename T>
-		void uploadData(uint32_t bufferTarget, const std::vector<T> & data, uint32_t usageHint);
-		void uploadData(uint32_t bufferTarget, const uint8_t* data, size_t numBytes, uint32_t usageHint);
-		
-		/**
-		 * @brief Copy data to the buffer object
-		 * 
-		 * Bind the buffer object to the given target,
-		 * copy <tt>data.size()</tt> times <tt>sizeof(T)</tt> bytes from the vector to the buffer object,
-		 * and unbind the buffer object.
-		 */
-		template<typename T>
-		void uploadSubData(uint32_t bufferTarget, const std::vector<T> & data, size_t offset=0);
-		void uploadSubData(uint32_t bufferTarget, const uint8_t* data, size_t numBytes, size_t offset=0);
-		
-		/**
-		 * @brief Retrieve data from the buffer object
-		 * 
-		 * Bind the buffer object to the given target,
-		 * copy @a numberOfElements times <tt>sizeof(T)</tt> bytes from the buffer object to the vector,
-		 * and unbind the buffer object.
-		 */
-		template<typename T>
-		std::vector<T> downloadData(uint32_t bufferTarget, size_t numberOfElements, size_t offset=0) const;
-
-		//! @c true if and only if prepare() was executed at least once without an execution of destroy() afterwards. 
-		bool isValid() const {
-			return bufferId != 0;
-		}
-		uint32_t getGLId()const{	return bufferId;	}
-		
-		void clear(uint32_t bufferTarget, uint32_t internalFormat, uint32_t format, uint32_t type, const uint8_t* data=nullptr);
-		void clear(uint32_t internalFormat, uint32_t format, uint32_t type, const uint8_t* data=nullptr);
-    
-    void copy(const BufferObject& source, uint32_t sourceOffset, uint32_t targetOffset, uint32_t size);
-};
-
-typedef Util::CountedObjectWrapper<BufferObject> CountedBufferObject;
-
-}
-
-#endif /* RENDERING_BUFFEROBJECT_H */
->>>>>>> c9ca3069
+#include "Memory/BufferObject.h"