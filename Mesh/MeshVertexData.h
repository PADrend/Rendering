/*
	This file is part of the Rendering library.
	Copyright (C) 2007-2012 Benjamin Eikel <benjamin@eikel.org>
	Copyright (C) 2007-2012 Claudius Jähn <claudius@uni-paderborn.de>
	Copyright (C) 2007-2012 Ralf Petring <ralf@petring.net>
	Copyright (C) 2020 Sascha Brandt <sascha@brandt.graphics>
	
	This library is subject to the terms of the Mozilla Public License, v. 2.0.
	You should have received a copy of the MPL along with this library; see the 
	file LICENSE. If not, you can obtain one at http://mozilla.org/MPL/2.0/.
*/
#ifndef MeshVertexData_H
#define MeshVertexData_H

#include "../BufferObject.h"
#include <Geometry/Box.h>
#include <cstddef>
#include <cstdint>
#include <vector>

namespace Rendering {
class RenderingContext;
class VertexDescription;

/*! VertexData-Class.
	Part of the Mesh implementation containing all vertex specific data of a mesh:
	- VertexDescription: Data format of the vertices.
	- The local storage for the vertex data (If the data is uploaded to
		the graphics card, the local copy may be freed.)
	- The vertex buffer id, if the data has been uploaded to graphics memory.
	- A bounding box enclosing all vertices.
	@ingroup mesh
*/
class MeshVertexData {
<<<<<<< HEAD
	std::vector<uint8_t> binaryData;
	const VertexDescription * vertexDescription;
	uint32_t vertexCount;
	BufferObject::Ref bufferObject;

	Geometry::Box bb;
	bool dataChanged;

	/*! (internal) To save memory, the vertexDescription is stored in a static set
		so that each MeshVertexData-Object having the same vertex description references the same
		VertexDescription object. */
	void setVertexDescription(const VertexDescription & vd);
public:

	// main
	MeshVertexData();
	/*! Copy all data from @p other.
		\note If the other data is only available in the graphics card memory, this may
			only be called from within the gl-thread.	*/
	MeshVertexData(const MeshVertexData & other);
	MeshVertexData(MeshVertexData &&);

	~MeshVertexData();

	MeshVertexData & operator=(const MeshVertexData &) = delete;
	MeshVertexData & operator=(MeshVertexData &&) = default;

	const VertexDescription & getVertexDescription() const { return *vertexDescription; }
	uint32_t getVertexCount() const { return vertexCount; }
	bool empty() const { return vertexCount==0; }
	void swap(MeshVertexData & other);

	// data
	/*! Set the local vertex data. The old data is freed.
		\note Sets dataChanged. */
	void allocate(uint32_t count, const VertexDescription & vd);
	void releaseLocalData();
	void markAsChanged() { dataChanged=true; }
	bool hasChanged() const { return dataChanged; }
	bool hasLocalData() const { return !binaryData.empty(); }
	const uint8_t * data() const { return binaryData.data(); }
	uint8_t * data() { return binaryData.data(); }
	size_t dataSize() const { return binaryData.size(); }
	const uint8_t * operator[](uint32_t index) const;
	uint8_t * operator[](uint32_t index);

	// bounding box
	void updateBoundingBox();
	const Geometry::Box & getBoundingBox() const { return bb; }

	//! @name Internal
	//! @{

	/**
	 * Set a new bounding box.
	 *
	 * @note This function should not be used normally. It is needed in special situations when there is no vertex data but the bounding box is known.
	 * @param box New bounding box.
	 */
	void _setBoundingBox(const Geometry::Box & box) { bb = box; }


	// vbo
	inline bool isUploaded() const { return bufferObject && bufferObject->isValid(); }

	//! Call @a upload() with default usage hint.
	bool upload() { return upload(MemoryUsage::GpuOnly); }
	//! (internal) Create or update a VBO if hasChanged is set to true. hasChanged is set to false.
	bool upload(MemoryUsage usage);
	
	bool download();
	void downloadTo(std::vector<uint8_t> & destination) const;

	void bind(RenderingContext & context);
	void draw(RenderingContext & context, uint32_t startIndex, uint32_t numberOfElements);
	void release() { bufferObject->destroy(); }

	const BufferObject::Ref& getBuffer() { return bufferObject; }
	void setDebugName(const std::string& name);
	//! @}

	//! @name Deprecated
	//! @{
	[[deprecated]]
	void bind(RenderingContext & context, bool useVBO) {
		bind(context);
	}
	[[deprecated]]
	void unbind(RenderingContext & context, bool useVBO) {}
	[[deprecated]]
	bool upload(uint32_t usageHint) { return upload(); }
	[[deprecated]]
	void removeGlBuffer() { release(); }
	[[deprecated]]
	void drawArray(RenderingContext & context,bool useVBO,uint32_t drawMode,uint32_t startIndex,uint32_t numberOfElements) {
		draw(context, startIndex, numberOfElements);
	}
	[[deprecated]]
	void _swapBufferObject(BufferObject & other) { bufferObject->swap(other); }
	[[deprecated]]
	BufferObject& _getBufferObject() { return *bufferObject.get(); }
	//! @}
=======
		std::vector<uint8_t> binaryData;
		const VertexDescription * vertexDescription;
		uint32_t vertexCount;
		BufferObject bufferObject;

		Geometry::Box bb;
		bool dataChanged;

		/*! (internal) To save memory, the vertexDescription is stored in a static set
			so that each MeshVertexData-Object having the same vertex description references the same
			VertexDescription object. */
		RENDERINGAPI void setVertexDescription(const VertexDescription & vd);
	public:

		// main
		RENDERINGAPI MeshVertexData();
		/*! Copy all data from @p other.
			\note If the other data is only available in the graphics card memory, this may
				only be called from within the gl-thread.	*/
		RENDERINGAPI MeshVertexData(const MeshVertexData & other);
		MeshVertexData(MeshVertexData &&) = default;

		~MeshVertexData() = default;

		MeshVertexData & operator=(const MeshVertexData &) = delete;
		MeshVertexData & operator=(MeshVertexData &&) = default;

		const VertexDescription & getVertexDescription()const 	{	return *vertexDescription;	}
		uint32_t getVertexCount()const							{	return vertexCount;	}
		bool empty()const										{	return vertexCount==0;	}
		RENDERINGAPI void swap(MeshVertexData & other);

		// data
		/*! Set the local vertex data. The old data is freed.
			\note Sets dataChanged. */
		RENDERINGAPI void allocate(uint32_t count, const VertexDescription & vd);
		RENDERINGAPI void releaseLocalData();
		void markAsChanged()								{  	dataChanged=true;	}
		bool hasChanged()const								{  	return dataChanged;	}
		bool hasLocalData()const							{  	return !binaryData.empty();	}
		const uint8_t * data()const							{	return binaryData.data();	}
		uint8_t * data()									{	return binaryData.data();	}
		size_t dataSize()const								{	return binaryData.size();	}
		RENDERINGAPI const uint8_t * operator[](uint32_t index) const;
		RENDERINGAPI uint8_t * operator[](uint32_t index);

		// bounding box
		RENDERINGAPI void updateBoundingBox();
		const Geometry::Box & getBoundingBox() const		{	return bb;	}
		/**
		 * Set a new bounding box.
		 *
		 * @note This function should not be used normally. It is needed in special situations when there is no vertex data but the bounding box is known.
		 * @param box New bounding box.
		 */
		void _setBoundingBox(const Geometry::Box & box)		{ bb = box; }


		// vbo
		inline bool isUploaded()const						{   return bufferObject.isValid();    }

		/*! (internal) */
		RENDERINGAPI void bind(RenderingContext & context, bool useVBO);
		/*! (internal) */
		RENDERINGAPI void unbind(RenderingContext & context, bool useVBO);

		//! Call @a upload() with default usage hint.
		RENDERINGAPI bool upload();
		/*! (internal) Create or update a VBO if hasChanged is set to true.
			hasChanged is set to false.	*/
		RENDERINGAPI bool upload(uint32_t usageHint);
		/*! (internal) */
		RENDERINGAPI bool download();
		RENDERINGAPI void downloadTo(std::vector<uint8_t> & destination)const;
		/*! (internal) */
		RENDERINGAPI void removeGlBuffer();
		
		/*! (internal) Draw the vertices using the VBO or a VertexArray.
			Used by MeshDataStrategy::doDisplay(..) if the mesh does not use indices. */
		RENDERINGAPI void drawArray(RenderingContext & context,bool useVBO,uint32_t drawMode,uint32_t startIndex,uint32_t numberOfElements);

		/*! Swap the internal BufferObject. 
			\note The local data is not changed!
			\note the size of the new buffer must be equal to that of the old one.
			\note Use only if you know what you are doing!	*/		
		void _swapBufferObject(BufferObject & other)	{	bufferObject.swap(other);	}
		
		/*! get the internal BufferObject.
		\note Use only if you know what you are doing!	*/		
		BufferObject& _getBufferObject() { return bufferObject; }
>>>>>>> 7fc9e418
};


}
#endif // MeshVertexData_H<|MERGE_RESOLUTION|>--- conflicted
+++ resolved
@@ -32,7 +32,6 @@
 	@ingroup mesh
 */
 class MeshVertexData {
-<<<<<<< HEAD
 	std::vector<uint8_t> binaryData;
 	const VertexDescription * vertexDescription;
 	uint32_t vertexCount;
@@ -44,18 +43,18 @@
 	/*! (internal) To save memory, the vertexDescription is stored in a static set
 		so that each MeshVertexData-Object having the same vertex description references the same
 		VertexDescription object. */
-	void setVertexDescription(const VertexDescription & vd);
+	RENDERINGAPI void setVertexDescription(const VertexDescription & vd);
 public:
 
 	// main
-	MeshVertexData();
+	RENDERINGAPI MeshVertexData();
 	/*! Copy all data from @p other.
 		\note If the other data is only available in the graphics card memory, this may
 			only be called from within the gl-thread.	*/
-	MeshVertexData(const MeshVertexData & other);
-	MeshVertexData(MeshVertexData &&);
+	RENDERINGAPI MeshVertexData(const MeshVertexData & other);
+	RENDERINGAPI MeshVertexData(MeshVertexData &&);
 
-	~MeshVertexData();
+	RENDERINGAPI ~MeshVertexData();
 
 	MeshVertexData & operator=(const MeshVertexData &) = delete;
 	MeshVertexData & operator=(MeshVertexData &&) = default;
@@ -63,24 +62,24 @@
 	const VertexDescription & getVertexDescription() const { return *vertexDescription; }
 	uint32_t getVertexCount() const { return vertexCount; }
 	bool empty() const { return vertexCount==0; }
-	void swap(MeshVertexData & other);
+	RENDERINGAPI void swap(MeshVertexData & other);
 
 	// data
 	/*! Set the local vertex data. The old data is freed.
 		\note Sets dataChanged. */
-	void allocate(uint32_t count, const VertexDescription & vd);
-	void releaseLocalData();
+	RENDERINGAPI void allocate(uint32_t count, const VertexDescription & vd);
+	RENDERINGAPI void releaseLocalData();
 	void markAsChanged() { dataChanged=true; }
 	bool hasChanged() const { return dataChanged; }
 	bool hasLocalData() const { return !binaryData.empty(); }
 	const uint8_t * data() const { return binaryData.data(); }
 	uint8_t * data() { return binaryData.data(); }
 	size_t dataSize() const { return binaryData.size(); }
-	const uint8_t * operator[](uint32_t index) const;
-	uint8_t * operator[](uint32_t index);
+	RENDERINGAPI const uint8_t * operator[](uint32_t index) const;
+	RENDERINGAPI uint8_t * operator[](uint32_t index);
 
 	// bounding box
-	void updateBoundingBox();
+	RENDERINGAPI void updateBoundingBox();
 	const Geometry::Box & getBoundingBox() const { return bb; }
 
 	//! @name Internal
@@ -101,17 +100,17 @@
 	//! Call @a upload() with default usage hint.
 	bool upload() { return upload(MemoryUsage::GpuOnly); }
 	//! (internal) Create or update a VBO if hasChanged is set to true. hasChanged is set to false.
-	bool upload(MemoryUsage usage);
+	RENDERINGAPI bool upload(MemoryUsage usage);
 	
-	bool download();
-	void downloadTo(std::vector<uint8_t> & destination) const;
+	RENDERINGAPI bool download();
+	RENDERINGAPI void downloadTo(std::vector<uint8_t> & destination) const;
 
-	void bind(RenderingContext & context);
-	void draw(RenderingContext & context, uint32_t startIndex, uint32_t numberOfElements);
+	RENDERINGAPI void bind(RenderingContext & context);
+	RENDERINGAPI void draw(RenderingContext & context, uint32_t startIndex, uint32_t numberOfElements);
 	void release() { bufferObject->destroy(); }
 
 	const BufferObject::Ref& getBuffer() { return bufferObject; }
-	void setDebugName(const std::string& name);
+	RENDERINGAPI void setDebugName(const std::string& name);
 	//! @}
 
 	//! @name Deprecated
@@ -135,98 +134,6 @@
 	[[deprecated]]
 	BufferObject& _getBufferObject() { return *bufferObject.get(); }
 	//! @}
-=======
-		std::vector<uint8_t> binaryData;
-		const VertexDescription * vertexDescription;
-		uint32_t vertexCount;
-		BufferObject bufferObject;
-
-		Geometry::Box bb;
-		bool dataChanged;
-
-		/*! (internal) To save memory, the vertexDescription is stored in a static set
-			so that each MeshVertexData-Object having the same vertex description references the same
-			VertexDescription object. */
-		RENDERINGAPI void setVertexDescription(const VertexDescription & vd);
-	public:
-
-		// main
-		RENDERINGAPI MeshVertexData();
-		/*! Copy all data from @p other.
-			\note If the other data is only available in the graphics card memory, this may
-				only be called from within the gl-thread.	*/
-		RENDERINGAPI MeshVertexData(const MeshVertexData & other);
-		MeshVertexData(MeshVertexData &&) = default;
-
-		~MeshVertexData() = default;
-
-		MeshVertexData & operator=(const MeshVertexData &) = delete;
-		MeshVertexData & operator=(MeshVertexData &&) = default;
-
-		const VertexDescription & getVertexDescription()const 	{	return *vertexDescription;	}
-		uint32_t getVertexCount()const							{	return vertexCount;	}
-		bool empty()const										{	return vertexCount==0;	}
-		RENDERINGAPI void swap(MeshVertexData & other);
-
-		// data
-		/*! Set the local vertex data. The old data is freed.
-			\note Sets dataChanged. */
-		RENDERINGAPI void allocate(uint32_t count, const VertexDescription & vd);
-		RENDERINGAPI void releaseLocalData();
-		void markAsChanged()								{  	dataChanged=true;	}
-		bool hasChanged()const								{  	return dataChanged;	}
-		bool hasLocalData()const							{  	return !binaryData.empty();	}
-		const uint8_t * data()const							{	return binaryData.data();	}
-		uint8_t * data()									{	return binaryData.data();	}
-		size_t dataSize()const								{	return binaryData.size();	}
-		RENDERINGAPI const uint8_t * operator[](uint32_t index) const;
-		RENDERINGAPI uint8_t * operator[](uint32_t index);
-
-		// bounding box
-		RENDERINGAPI void updateBoundingBox();
-		const Geometry::Box & getBoundingBox() const		{	return bb;	}
-		/**
-		 * Set a new bounding box.
-		 *
-		 * @note This function should not be used normally. It is needed in special situations when there is no vertex data but the bounding box is known.
-		 * @param box New bounding box.
-		 */
-		void _setBoundingBox(const Geometry::Box & box)		{ bb = box; }
-
-
-		// vbo
-		inline bool isUploaded()const						{   return bufferObject.isValid();    }
-
-		/*! (internal) */
-		RENDERINGAPI void bind(RenderingContext & context, bool useVBO);
-		/*! (internal) */
-		RENDERINGAPI void unbind(RenderingContext & context, bool useVBO);
-
-		//! Call @a upload() with default usage hint.
-		RENDERINGAPI bool upload();
-		/*! (internal) Create or update a VBO if hasChanged is set to true.
-			hasChanged is set to false.	*/
-		RENDERINGAPI bool upload(uint32_t usageHint);
-		/*! (internal) */
-		RENDERINGAPI bool download();
-		RENDERINGAPI void downloadTo(std::vector<uint8_t> & destination)const;
-		/*! (internal) */
-		RENDERINGAPI void removeGlBuffer();
-		
-		/*! (internal) Draw the vertices using the VBO or a VertexArray.
-			Used by MeshDataStrategy::doDisplay(..) if the mesh does not use indices. */
-		RENDERINGAPI void drawArray(RenderingContext & context,bool useVBO,uint32_t drawMode,uint32_t startIndex,uint32_t numberOfElements);
-
-		/*! Swap the internal BufferObject. 
-			\note The local data is not changed!
-			\note the size of the new buffer must be equal to that of the old one.
-			\note Use only if you know what you are doing!	*/		
-		void _swapBufferObject(BufferObject & other)	{	bufferObject.swap(other);	}
-		
-		/*! get the internal BufferObject.
-		\note Use only if you know what you are doing!	*/		
-		BufferObject& _getBufferObject() { return bufferObject; }
->>>>>>> 7fc9e418
 };
 
 
