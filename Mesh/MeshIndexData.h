/*
	This file is part of the Rendering library.
	Copyright (C) 2007-2012 Benjamin Eikel <benjamin@eikel.org>
	Copyright (C) 2007-2012 Claudius Jähn <claudius@uni-paderborn.de>
	Copyright (C) 2007-2012 Ralf Petring <ralf@petring.net>
	Copyright (C) 2020 Sascha Brandt <sascha@brandt.graphics>
	
	This library is subject to the terms of the Mozilla Public License, v. 2.0.
	You should have received a copy of the MPL along with this library; see the 
	file LICENSE. If not, you can obtain one at http://mozilla.org/MPL/2.0/.
*/
#ifndef RENDERING_MESHINDEXDATA_H
#define RENDERING_MESHINDEXDATA_H

#include "../BufferObject.h"

#include <Util/ReferenceCounter.h>

#include <cstddef>
#include <cstdint>
#include <vector>

namespace Rendering {
class RenderingContext;

/*! IndexData-Class .
	Part of the Mesh implementation containing all index specific data of a mesh. 
	@ingroup mesh
*/
class MeshIndexData {
<<<<<<< HEAD
public:
	MeshIndexData();
	//! Copy all data from @p other
	MeshIndexData(const MeshIndexData & other);
	MeshIndexData(MeshIndexData &&);

	~MeshIndexData();

	MeshIndexData & operator=(const MeshIndexData &) = delete;
	MeshIndexData & operator=(MeshIndexData &&) = default;

	void swap(MeshIndexData & other);
	uint32_t getIndexCount() const { return indexCount; }
	bool empty() const { return indexCount==0; }

	// data
	void allocate(uint32_t count);
	void releaseLocalData();
	const uint32_t * data() const { return indexArray.data(); }
	uint32_t * data() { return indexArray.data(); }
	std::size_t dataSize() const { return indexArray.size() * sizeof(uint32_t); }
	void markAsChanged() { dataChanged=true; }
	bool hasChanged() const { return dataChanged; }
	bool hasLocalData() const { return !indexArray.empty(); }

	const uint32_t & operator[](uint32_t index) const { return indexArray[index]; }
	uint32_t & operator[](uint32_t index) { return indexArray[index]; }

	// index range
	inline uint32_t getMinIndex() const { return minIndex; }
	inline uint32_t getMaxIndex() const { return maxIndex; }
	/*! Recalculates the index range of the mesh.
		\note Should be called whenever the vertices are changed.	*/
	void updateIndexRange();

	// vbo
	inline bool isUploaded() const { return bufferObject && bufferObject->isValid(); }

	//! Call @a upload() with default usage hint.
	bool upload() { return upload(MemoryUsage::GpuOnly); }
	/*! (internal) Create or update a VBO if hasChanged is set to true.
		hasChanged is set to false.	*/
	bool upload(MemoryUsage usage);
	/*! (internal) */
	bool download();
	void downloadTo(std::vector<uint32_t> & destination) const;
	void release() { bufferObject->destroy(); }

	void draw(RenderingContext & context, uint32_t startIndex, uint32_t numberOfIndices);

	const BufferObject::Ref& getBuffer() { return bufferObject; }
	
//! @name Deprecated
//! @{
	[[deprecated]]
	void _swapBufferObject(BufferObject & other) { bufferObject->swap(other); }
	[[deprecated]]
	bool upload(uint32_t usageHint) { return upload(); }
	[[deprecated]]
	void removeGlBuffer() { release(); }
	[[deprecated]]
	void drawElements(bool useVBO,uint32_t drawMode,uint32_t startIndex,uint32_t numberOfIndices) { }
//! @}
private:
	const DeviceRef device;
	uint32_t indexCount;
	std::vector<uint32_t> indexArray;
	uint32_t minIndex;
	uint32_t maxIndex;
	BufferObject::Ref bufferObject;
	bool dataChanged;
=======
	public:
		RENDERINGAPI MeshIndexData();
		//! Copy all data from @p other
		RENDERINGAPI MeshIndexData(const MeshIndexData & other);
		MeshIndexData(MeshIndexData &&) = default;

		~MeshIndexData() = default;

		MeshIndexData & operator=(const MeshIndexData &) = delete;
		MeshIndexData & operator=(MeshIndexData &&) = default;

		RENDERINGAPI void swap(MeshIndexData & other);
		uint32_t getIndexCount()const						{	return indexCount;	}
		bool empty()const									{	return indexCount==0;	}

		// data
		RENDERINGAPI void allocate(uint32_t count);
		RENDERINGAPI void releaseLocalData();
		const uint32_t * data() const						{	return indexArray.data();	}
		uint32_t * data() 									{	return indexArray.data();	}
		std::size_t dataSize() const						{	return indexArray.size() * sizeof(uint32_t);	}
		void markAsChanged()								{  	dataChanged=true;	}
		bool hasChanged()const								{  	return dataChanged;	}
		bool hasLocalData()const							{  	return !indexArray.empty();	}

		const uint32_t & operator[](uint32_t index) const	{	return indexArray[index]; }
		uint32_t & operator[](uint32_t index) 				{	return indexArray[index]; }

		// index range
		inline uint32_t getMinIndex() const 				{   return minIndex;    }
		inline uint32_t getMaxIndex() const 				{   return maxIndex;    }
		/*! Recalculates the index range of the mesh.
			\note Should be called whenever the vertices are changed.	*/
		RENDERINGAPI void updateIndexRange();

		// vbo
		inline bool isUploaded()const						{   return bufferObject.isValid();    }

		//! Call @a upload() with default usage hint.
		RENDERINGAPI bool upload();
		/*! (internal) Create or update a VBO if hasChanged is set to true.
			hasChanged is set to false.	*/
		RENDERINGAPI bool upload(uint32_t usageHint);
		/*! (internal) */
		RENDERINGAPI bool download();
		RENDERINGAPI void downloadTo(std::vector<uint32_t> & destination) const;
		/*! (internal) */
		RENDERINGAPI void removeGlBuffer();
		/*! (internal) Draw the vertices referenced by the indices using the VBO or a VertexArray.
			Used by MeshDataStrategy::doDisplay(..) */
		RENDERINGAPI void drawElements(bool useVBO,uint32_t drawMode,uint32_t startIndex,uint32_t numberOfIndices);

		/*! Swap the internal BufferObject.
			\note The local data is not changed!
			\note the size of the new buffer must be equal to that of the old one.
			\note Use only if you know what you are doing!	*/
		void _swapBufferObject(BufferObject & other)	{	bufferObject.swap(other);	}
	private:
		uint32_t indexCount;
		std::vector<uint32_t> indexArray;
		uint32_t minIndex;
		uint32_t maxIndex;
		BufferObject bufferObject;
		bool dataChanged;
>>>>>>> 7fc9e418
};
}

#endif /* RENDERING_MESHINDEXDATA_H */<|MERGE_RESOLUTION|>--- conflicted
+++ resolved
@@ -28,25 +28,24 @@
 	@ingroup mesh
 */
 class MeshIndexData {
-<<<<<<< HEAD
 public:
-	MeshIndexData();
+	RENDERINGAPI MeshIndexData();
 	//! Copy all data from @p other
-	MeshIndexData(const MeshIndexData & other);
-	MeshIndexData(MeshIndexData &&);
+	RENDERINGAPI MeshIndexData(const MeshIndexData & other);
+	RENDERINGAPI MeshIndexData(MeshIndexData &&);
 
-	~MeshIndexData();
+	RENDERINGAPI ~MeshIndexData();
 
 	MeshIndexData & operator=(const MeshIndexData &) = delete;
 	MeshIndexData & operator=(MeshIndexData &&) = default;
 
-	void swap(MeshIndexData & other);
+	RENDERINGAPI void swap(MeshIndexData & other);
 	uint32_t getIndexCount() const { return indexCount; }
 	bool empty() const { return indexCount==0; }
 
 	// data
-	void allocate(uint32_t count);
-	void releaseLocalData();
+	RENDERINGAPI void allocate(uint32_t count);
+	RENDERINGAPI void releaseLocalData();
 	const uint32_t * data() const { return indexArray.data(); }
 	uint32_t * data() { return indexArray.data(); }
 	std::size_t dataSize() const { return indexArray.size() * sizeof(uint32_t); }
@@ -62,7 +61,7 @@
 	inline uint32_t getMaxIndex() const { return maxIndex; }
 	/*! Recalculates the index range of the mesh.
 		\note Should be called whenever the vertices are changed.	*/
-	void updateIndexRange();
+	RENDERINGAPI void updateIndexRange();
 
 	// vbo
 	inline bool isUploaded() const { return bufferObject && bufferObject->isValid(); }
@@ -71,13 +70,13 @@
 	bool upload() { return upload(MemoryUsage::GpuOnly); }
 	/*! (internal) Create or update a VBO if hasChanged is set to true.
 		hasChanged is set to false.	*/
-	bool upload(MemoryUsage usage);
+	RENDERINGAPI bool upload(MemoryUsage usage);
 	/*! (internal) */
-	bool download();
-	void downloadTo(std::vector<uint32_t> & destination) const;
+	RENDERINGAPI bool download();
+	RENDERINGAPI void downloadTo(std::vector<uint32_t> & destination) const;
 	void release() { bufferObject->destroy(); }
 
-	void draw(RenderingContext & context, uint32_t startIndex, uint32_t numberOfIndices);
+	RENDERINGAPI void draw(RenderingContext & context, uint32_t startIndex, uint32_t numberOfIndices);
 
 	const BufferObject::Ref& getBuffer() { return bufferObject; }
 	
@@ -100,72 +99,6 @@
 	uint32_t maxIndex;
 	BufferObject::Ref bufferObject;
 	bool dataChanged;
-=======
-	public:
-		RENDERINGAPI MeshIndexData();
-		//! Copy all data from @p other
-		RENDERINGAPI MeshIndexData(const MeshIndexData & other);
-		MeshIndexData(MeshIndexData &&) = default;
-
-		~MeshIndexData() = default;
-
-		MeshIndexData & operator=(const MeshIndexData &) = delete;
-		MeshIndexData & operator=(MeshIndexData &&) = default;
-
-		RENDERINGAPI void swap(MeshIndexData & other);
-		uint32_t getIndexCount()const						{	return indexCount;	}
-		bool empty()const									{	return indexCount==0;	}
-
-		// data
-		RENDERINGAPI void allocate(uint32_t count);
-		RENDERINGAPI void releaseLocalData();
-		const uint32_t * data() const						{	return indexArray.data();	}
-		uint32_t * data() 									{	return indexArray.data();	}
-		std::size_t dataSize() const						{	return indexArray.size() * sizeof(uint32_t);	}
-		void markAsChanged()								{  	dataChanged=true;	}
-		bool hasChanged()const								{  	return dataChanged;	}
-		bool hasLocalData()const							{  	return !indexArray.empty();	}
-
-		const uint32_t & operator[](uint32_t index) const	{	return indexArray[index]; }
-		uint32_t & operator[](uint32_t index) 				{	return indexArray[index]; }
-
-		// index range
-		inline uint32_t getMinIndex() const 				{   return minIndex;    }
-		inline uint32_t getMaxIndex() const 				{   return maxIndex;    }
-		/*! Recalculates the index range of the mesh.
-			\note Should be called whenever the vertices are changed.	*/
-		RENDERINGAPI void updateIndexRange();
-
-		// vbo
-		inline bool isUploaded()const						{   return bufferObject.isValid();    }
-
-		//! Call @a upload() with default usage hint.
-		RENDERINGAPI bool upload();
-		/*! (internal) Create or update a VBO if hasChanged is set to true.
-			hasChanged is set to false.	*/
-		RENDERINGAPI bool upload(uint32_t usageHint);
-		/*! (internal) */
-		RENDERINGAPI bool download();
-		RENDERINGAPI void downloadTo(std::vector<uint32_t> & destination) const;
-		/*! (internal) */
-		RENDERINGAPI void removeGlBuffer();
-		/*! (internal) Draw the vertices referenced by the indices using the VBO or a VertexArray.
-			Used by MeshDataStrategy::doDisplay(..) */
-		RENDERINGAPI void drawElements(bool useVBO,uint32_t drawMode,uint32_t startIndex,uint32_t numberOfIndices);
-
-		/*! Swap the internal BufferObject.
-			\note The local data is not changed!
-			\note the size of the new buffer must be equal to that of the old one.
-			\note Use only if you know what you are doing!	*/
-		void _swapBufferObject(BufferObject & other)	{	bufferObject.swap(other);	}
-	private:
-		uint32_t indexCount;
-		std::vector<uint32_t> indexArray;
-		uint32_t minIndex;
-		uint32_t maxIndex;
-		BufferObject bufferObject;
-		bool dataChanged;
->>>>>>> 7fc9e418
 };
 }
 
