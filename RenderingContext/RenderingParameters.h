--- conflicted
+++ resolved
@@ -66,9 +66,10 @@
 	GEQUAL,
 	ALWAYS
 };
-<<<<<<< HEAD
-[[deprecated]] std::string functionToString(function_t function);
-[[deprecated]] function_t stringToFunction(const std::string & str);
+[[deprecated]]
+RENDERINGAPI std::string functionToString(function_t function);
+[[deprecated]]
+RENDERINGAPI function_t stringToFunction(const std::string & str);
 
 [[deprecated]] static uint32_t functionToGL(function_t function) { return 0; }
 [[deprecated]] static function_t glToFunction(uint32_t value) { return LESS; }
@@ -76,13 +77,6 @@
 ComparisonFunc functionToComparisonFunc(function_t function);
 function_t comparisonFuncToFunction(ComparisonFunc function);
 
-=======
-RENDERINGAPI std::string functionToString(function_t function);
-RENDERINGAPI function_t stringToFunction(const std::string & str);
-
-RENDERINGAPI uint32_t functionToGL(function_t function);
-RENDERINGAPI function_t glToFunction(uint32_t value);
->>>>>>> 7fc9e418
 }
 
 /**
@@ -169,13 +163,8 @@
 		RENDERINGAPI static std::string functionToString(function_t function);
 		RENDERINGAPI static function_t stringToFunction(const std::string & str);
 
-<<<<<<< HEAD
 		static uint32_t functionToGL(function_t function) { return 0; }
 		static function_t glToFunction(uint32_t value) { return ZERO; }
-=======
-		RENDERINGAPI static uint32_t functionToGL(function_t function);
-		RENDERINGAPI static function_t glToFunction(uint32_t value);
->>>>>>> 7fc9e418
 
 		/**
 		 * @brief Type of blending equation
@@ -192,13 +181,8 @@
 		RENDERINGAPI static std::string equationToString(equation_t equation);
 		RENDERINGAPI static equation_t stringToEquation(const std::string & str);
 
-<<<<<<< HEAD
 		static uint32_t equationToGL(equation_t equation) { return 0; }
 		static equation_t glToEquation(uint32_t value) { return FUNC_ADD; }
-=======
-		RENDERINGAPI static uint32_t equationToGL(equation_t equation);
-		RENDERINGAPI static equation_t glToEquation(uint32_t value);
->>>>>>> 7fc9e418
 	private:
 		bool enabled;
 		function_t blendFuncSrcRGB;
@@ -233,7 +217,7 @@
 			blendColor(Util::Color4f(0.0f, 0.0f, 0.0f, 0.0f)) {
 		}
 
-		explicit BlendingParameters(const ColorBlendState& state); 
+		RENDERINGAPI explicit BlendingParameters(const ColorBlendState& state); 
 
 		bool operator!=(const BlendingParameters & other) const {
 			return enabled != other.enabled ||
@@ -321,7 +305,7 @@
 			return blendColor;
 		}
 
-		ColorBlendState toBlendState() const;
+		RENDERINGAPI ColorBlendState toBlendState() const;
 };
 
 
@@ -474,7 +458,7 @@
 		//! Create CullFaceParameters with the given values.
 		CullFaceParameters(cullFaceMode_t m) : enabled(true), mode(m) {}
 
-		CullFaceParameters(CullMode m);
+		RENDERINGAPI CullFaceParameters(CullMode m);
 
 		bool operator!=(const CullFaceParameters & other) const {
 			return enabled != other.enabled || mode != other.mode;
@@ -497,7 +481,7 @@
 		void setMode(cullFaceMode_t _mode) {
 			mode = _mode;
 		}
-		CullMode getCullMode() const;
+		RENDERINGAPI CullMode getCullMode() const;
 };
 
 // -------------------------------------------
@@ -824,16 +808,11 @@
 		RENDERINGAPI static std::string modeToString(polygonModeMode_t mode);
 		RENDERINGAPI static polygonModeMode_t stringToMode(const std::string & str);
 
-<<<<<<< HEAD
 		static uint32_t modeToGL(polygonModeMode_t mode) { return 0; }
 		static polygonModeMode_t glToMode(uint32_t value) { return POINT; }
 		
-		static PolygonMode modeToPolygonMode(polygonModeMode_t mode);
-		static polygonModeMode_t polygonModeToMode(PolygonMode value);
-=======
-		RENDERINGAPI static uint32_t modeToGL(polygonModeMode_t mode);
-		RENDERINGAPI static polygonModeMode_t glToMode(uint32_t value);
->>>>>>> 7fc9e418
+		RENDERINGAPI static PolygonMode modeToPolygonMode(polygonModeMode_t mode);
+		RENDERINGAPI static polygonModeMode_t polygonModeToMode(PolygonMode value);
 	private:
 		polygonModeMode_t mode;
 	public:
@@ -843,7 +822,7 @@
 		//! Create PolygonModeParameters with the given values.
 		explicit PolygonModeParameters(const polygonModeMode_t _mode) : mode(_mode) {
 		}
-		explicit PolygonModeParameters(const PolygonMode _mode);
+		RENDERINGAPI explicit PolygonModeParameters(const PolygonMode _mode);
 
 		bool operator!=(const PolygonModeParameters & other) const {
 			return mode != other.mode;
@@ -1010,8 +989,8 @@
 			INVERT
 		};
 
-		static StencilOp actionToStencilOp(action_t action);
-		static action_t stencilOpToAction(StencilOp op);
+		RENDERINGAPI static StencilOp actionToStencilOp(action_t action);
+		RENDERINGAPI static action_t stencilOpToAction(StencilOp op);
 
 	private:
 		bool enabled;
@@ -1043,7 +1022,7 @@
 			// Set all bits to one.
 			bitMask.set();
 		}
-		explicit StencilParameters(const StencilOpState& s);
+		RENDERINGAPI explicit StencilParameters(const StencilOpState& s);
 
 		//! Return @c true if the function subset of parameters is @b equal to the @a other set.
 		bool equalFunctionParameters(const StencilParameters & other) const {
@@ -1130,7 +1109,7 @@
 			depthTestPassAction = newAction;
 		}
 
-		StencilOpState getStencilOpState() const;
+		RENDERINGAPI StencilOpState getStencilOpState() const;
 };
 
 //! Determines the intended usage of a texture bound to a texture unit.
